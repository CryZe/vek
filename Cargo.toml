--- conflicted
+++ resolved
@@ -1,9 +1,5 @@
 [package]
-<<<<<<< HEAD
-version = "0.9.4" # remember to update html_root_url in src/lib.rs
-=======
 version = "0.9.5" # remember to update html_root_url in src/lib.rs
->>>>>>> c68d7a55
 authors = ["Yoan Lecoq <yoanlecoq.io@gmail.com>"]
 description = "Generic 2D-3D math swiss army knife for game engines, with SIMD support and focus on convenience."
 documentation = "https://docs.rs/vek"
